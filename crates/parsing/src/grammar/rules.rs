--- conflicted
+++ resolved
@@ -1479,19 +1479,17 @@
             SyntaxKind::ForeignKw => {
                 foreign_import_declaration(parser);
             }
-<<<<<<< HEAD
             SyntaxKind::ClassKw => {
                 class_declaration(parser);
             }
             SyntaxKind::InstanceKw => {
                 instance_chain_declaration(parser);
-=======
+            }
             SyntaxKind::TypeKw => {
                 annotation_or_type_declaration(parser);
             }
             SyntaxKind::Lower => {
                 annotation_or_value_declaration(parser);
->>>>>>> 7b5fc186
             }
             _ => {
                 annotation_or_value_declaration(parser);
@@ -1565,7 +1563,6 @@
     }
 }
 
-<<<<<<< HEAD
 fn data_variables(parser: &mut Parser) {
     let mut marker = parser.start();
     parser.repeat(|parser| {
@@ -1591,7 +1588,36 @@
         }
     });
     marker.end(parser, SyntaxKind::DataConstructors);
-=======
+}
+
+// 'upper' type_atom
+fn data_constructor(parser: &mut Parser) {
+    let mut marker = parser.start();
+
+    if parser.at(SyntaxKind::Upper) {
+        name(parser, SyntaxKind::Upper);
+    } else {
+        parser.error_recover("expected an Upper");
+    }
+
+    constructor_fields(parser);
+
+    marker.end(parser, SyntaxKind::DataConstructor);
+}
+
+fn constructor_fields(parser: &mut Parser) {
+    let mut marker = parser.start();
+    parser.repeat(|parser| {
+        if at_type_start(parser) {
+            type_atom(parser);
+            true
+        } else {
+            false
+        }
+    });
+    marker.end(parser, SyntaxKind::ConstructorFields);
+}
+
 // 'type' Upper '::' type_0 | 'type' Upper manyOrEmpty(type_var_binding_plain) '=' type_0
 fn annotation_or_type_declaration(parser: &mut Parser) {
     let mut marker = parser.start();
@@ -1624,35 +1650,6 @@
 
         marker.end(parser, SyntaxKind::TypeDeclaration);
     }
->>>>>>> 7b5fc186
-}
-
-// 'upper' type_atom
-fn data_constructor(parser: &mut Parser) {
-    let mut marker = parser.start();
-
-    if parser.at(SyntaxKind::Upper) {
-        name(parser, SyntaxKind::Upper);
-    } else {
-        parser.error_recover("expected an Upper");
-    }
-
-    constructor_fields(parser);
-
-    marker.end(parser, SyntaxKind::DataConstructor);
-}
-
-fn constructor_fields(parser: &mut Parser) {
-    let mut marker = parser.start();
-    parser.repeat(|parser| {
-        if at_type_start(parser) {
-            type_atom(parser);
-            true
-        } else {
-            false
-        }
-    });
-    marker.end(parser, SyntaxKind::ConstructorFields);
 }
 
 //   'foreign' 'import' 'lower' '::' type_0
@@ -1674,7 +1671,25 @@
     marker.end(parser, SyntaxKind::ForeignDataDeclaration);
 }
 
-<<<<<<< HEAD
+fn at_type_var_binding_plain(parser: &mut Parser) -> bool {
+    parser.current().is_lower() || matches!(parser.current(), SyntaxKind::LeftParenthesis)
+}
+
+// Upper | '(' Upper '::' type_0 ')'
+fn type_var_binding_plain(parser: &mut Parser) {
+    let mut marker = parser.start();
+    if parser.current().is_lower() {
+        name(parser, SyntaxKind::Lower);
+    } else {
+        parser.expect(SyntaxKind::LeftParenthesis);
+        name(parser, SyntaxKind::Lower);
+        parser.expect(SyntaxKind::Colon2);
+        type_0(parser);
+        parser.expect(SyntaxKind::RightParenthesis);
+    }
+    marker.end(parser, SyntaxKind::TypeVariableName);
+}
+
 fn class_declaration(parser: &mut Parser) {
     let mut marker = parser.start();
     parser.expect(SyntaxKind::ClassKw);
@@ -1901,23 +1916,4 @@
         expr_binding(parser, SyntaxKind::Equal);
         marker.end(parser, SyntaxKind::InstanceMemberEquation);
     }
-=======
-fn at_type_var_binding_plain(parser: &mut Parser) -> bool {
-    parser.current().is_lower() || matches!(parser.current(), SyntaxKind::LeftParenthesis)
-}
-
-// Upper | '(' Upper '::' type_0 ')'
-fn type_var_binding_plain(parser: &mut Parser) {
-    let mut marker = parser.start();
-    if parser.current().is_lower() {
-        name(parser, SyntaxKind::Lower);
-    } else {
-        parser.expect(SyntaxKind::LeftParenthesis);
-        name(parser, SyntaxKind::Lower);
-        parser.expect(SyntaxKind::Colon2);
-        type_0(parser);
-        parser.expect(SyntaxKind::RightParenthesis);
-    }
-    marker.end(parser, SyntaxKind::TypeVariableName);
->>>>>>> 7b5fc186
 }